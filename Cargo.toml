--- conflicted
+++ resolved
@@ -9,15 +9,7 @@
 name = 'tvm_linker'
 readme = 'README.md'
 repository = 'https://github.com/tonlabs/TVM-linker'
-<<<<<<< HEAD
-version = '0.16.6'
-
-[[bin]]
-name = 'tvm_linker'
-path = 'src/main.rs'
-=======
 version = '0.17.0'
->>>>>>> 2dcb80db
 
 [dependencies]
 base64 = '0.10.0'
@@ -55,3 +47,7 @@
 
 [profile]
 release = { debug = true }
+
+[[bin]]
+name = 'tvm_linker'
+path = 'src/main.rs'