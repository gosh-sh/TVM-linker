--- conflicted
+++ resolved
@@ -8,11 +8,7 @@
 name = 'tvm_linker'
 readme = 'README.md'
 repository = 'https://github.com/tonlabs/TVM-linker'
-<<<<<<< HEAD
-version = '0.15.48'
-=======
-version = '0.15.52'
->>>>>>> 1ab1554c
+version = '0.15.53'
 
 [dependencies]
 base64 = '0.10.0'
@@ -32,19 +28,11 @@
 sha2 = '0.8.0'
 simplelog = '0.5.3'
 serde = { features = [ 'derive' ], version = '1.0.100' }
-<<<<<<< HEAD
-ton_abi = { git = 'https://github.com/tonlabs/ton-labs-abi.git', tag = '2.2.9' }
-ton_block = { git = 'https://github.com/tonlabs/ton-labs-block.git', tag = '1.7.51' }
-ton_labs_assembler = { git = 'https://github.com/tonlabs/ton-labs-assembler.git', tag = '1.2.42' }
-ton_types = { git = 'https://github.com/tonlabs/ton-labs-types.git', tag = '1.11.2' }
-ton_vm = { default-features = false, git = 'https://github.com/tonlabs/ton-labs-vm.git', tag = '1.8.39' }
-=======
 ton_abi = { git = 'https://github.com/tonlabs/ton-labs-abi.git', tag = '2.2.12' }
 ton_block = { git = 'https://github.com/tonlabs/ton-labs-block.git', tag = '1.7.53' }
 ton_labs_assembler = { git = 'https://github.com/tonlabs/ton-labs-assembler.git', tag = '1.2.44' }
 ton_types = { git = 'https://github.com/tonlabs/ton-labs-types.git', tag = '1.11.3' }
 ton_vm = { default-features = false, git = 'https://github.com/tonlabs/ton-labs-vm.git', tag = '1.8.40' }
->>>>>>> 1ab1554c
 
 [dev-dependencies]
 assert_cmd = '0.11'
