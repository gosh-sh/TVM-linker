[package]
authors = [ 'TON DEV SOLUTIONS LTD <support@tonlabs.io>' ]
description = 'TVM Linker'
documentation = 'https://docs.ton.dev'
homepage = 'https://ton.dev'
keywords = [ 'TON', 'linker', 'TVM', 'tonlabs' ]
license-file = 'LICENSE.md'
name = 'tvm_linker'
readme = 'README.md'
repository = 'https://github.com/tonlabs/TVM-linker'
<<<<<<< HEAD
version = '0.15.14'
=======
version = '0.15.20'
>>>>>>> 57839908

[dependencies]
base64 = '0.10.0'
clap = '2.32'
crc16 = '*'
ed25519 = '1.0.1'
ed25519-dalek = '1.0.1'
failure = '0.1.0'
hex = '0.3.2'
lazy_static = '1.1.0'
log = '0.4.6'
num = '0.4'
num-traits = '0.2'
rand = '0.7.3'
regex = '1'
serde_json = '1.0.41'
sha2 = '0.8.0'
simplelog = '0.5.3'
serde = { features = [ 'derive' ], version = '1.0.100' }
ton_abi = { git = 'https://github.com/tonlabs/ton-labs-abi.git', tag = '2.1.19' }
ton_block = { git = 'https://github.com/tonlabs/ton-labs-block.git', tag = '1.7.43' }
ton_labs_assembler = { git = 'https://github.com/tonlabs/ton-labs-assembler.git', tag = '1.2.34' }
ton_types = { git = 'https://github.com/tonlabs/ton-labs-types.git', tag = '1.10.14' }
ton_vm = { default-features = false, git = 'https://github.com/tonlabs/ton-labs-vm.git', tag = '1.8.33' }

[dev-dependencies]
assert_cmd = '0.11'
predicates = '1'<|MERGE_RESOLUTION|>--- conflicted
+++ resolved
@@ -8,11 +8,7 @@
 name = 'tvm_linker'
 readme = 'README.md'
 repository = 'https://github.com/tonlabs/TVM-linker'
-<<<<<<< HEAD
-version = '0.15.14'
-=======
 version = '0.15.20'
->>>>>>> 57839908
 
 [dependencies]
 base64 = '0.10.0'
