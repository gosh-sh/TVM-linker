--- conflicted
+++ resolved
@@ -51,13 +51,9 @@
 	global lines, functions, CONTRACT_ADDRESS
 	print("Compiling " + source_file + "...")
 	lib = "--lib " + lib_file if lib_file else ""
-<<<<<<< HEAD
-	ec = os.system("./target/debug/tvm_linker compile {} ./tests/{} --debug > compile_log.tmp".format(lib, source_file))
-=======
 	cmd = "./target/debug/tvm_linker compile ./tests/{} {} --debug > compile_log.tmp".format(source_file, lib)
 	# print cmd
 	ec = os.system(cmd)
->>>>>>> 37492a6d
 	if ec != 0:
 		error("COMPILATION FAILED!")
 
