import re
import os

#TVM_PATH = './target/release/tvm_linker'
TVM_PATH = './target/debug/tvm_linker'

def getFunctions():
	global functions
	for l in lines:
		match = re.search(r"Function (\S+)_external\s+: id=([0-9A-F]+)", l);
		if match:
			functions[match.group(1)] = match.group(2)
			# print match.group(1), match.group(2) 
	
def getExitCode():
	for l in lines:
		# print l
		match = re.match(r"TVM terminated with exit code (\d+)", l);
		if match:
			return int(match.group(1))
	assert False
	return -1
	
def getContractAddress():
	for l in lines:
		# print l
		match = re.match(r"Saved contract to file (.*)\.tvc", l);
		if match:
			return match.group(1)
	assert False
	return -1
	
def getStack():
	stack = []
	b = False
	for l in lines:
		if l == "--- Post-execution stack state ---------": 
			b = True
		elif l == "----------------------------------------":
			b = False
		elif b:
			ll = l.replace("Reference to ", "")
			stack.append(ll)
	return " ".join(stack)
		
def cleanup():
	if CONTRACT_ADDRESS:
		os.remove(CONTRACT_ADDRESS + ".tvc")

CONTRACT_ADDRESS = None

def compile1(source_file, lib_file):
	cleanup()
	global lines, functions, CONTRACT_ADDRESS
	print("Compiling " + source_file + "...")
	lib = "--lib " + lib_file if lib_file else ""
	cmd = "{} compile ./tests/{} {} --debug > compile_log.tmp".format(TVM_PATH, source_file, lib)
	# print cmd
	ec = os.system(cmd)
	if ec != 0:
		error("COMPILATION FAILED!")

	lines = [l.rstrip() for l in open("compile_log.tmp").readlines()]
	# os.remove("compile_log.tmp")

	functions = dict()
	getFunctions()
	CONTRACT_ADDRESS = getContractAddress()
	# print functions, CONTRACT_ADDRESS

def compile2(source_name, directory = "tests_sol"):
	cleanup()
	global lines, functions, CONTRACT_ADDRESS
	print("Compiling " + source_name + "...")
	lib_file = "stdlib_sol.tvm"
	source_file = "./" + directory + "/{}.code".format(source_name)
	abi_file = "./" + directory + "/{}.abi.json".format(source_name)
	
	cmd = "{} compile {} --abi-json {} --lib {} --debug > compile_log.tmp"
	cmd = cmd.format(TVM_PATH, source_file, abi_file, lib_file)
	# print cmd
	ec = os.system(cmd)
	if ec != 0:
		error("COMPILATION FAILED!")

	lines = [l.rstrip() for l in open("compile_log.tmp").readlines()]
	# os.remove("compile_log.tmp")

	functions = dict()
	getFunctions()
	CONTRACT_ADDRESS = getContractAddress()
	# print functions, CONTRACT_ADDRESS

SIGN = None

def error(msg):
	print "ERROR!", msg
	quit(1)

def exec_and_parse(cmd, expected_ec):
	global lines
	# print cmd
	ec = os.system(cmd)
	assert ec == 0, ec

	lines = [l.rstrip() for l in open("exec_log.tmp").readlines()]
	# os.remove("exec_log.tmp")

	ec = getExitCode()
	assert ec == expected_ec, "ec = {}".format(ec)

def build_cmd_exec_and_parse(method, params, expected_ec, options):
	global SIGN
	if "--trace" not in options:
		options = options + " --trace"
	sign = ("--sign " + SIGN) if SIGN else "";
	if method and method not in functions:
		error("Cannot find method '{}'".format(method)) 
	if method == None:
		body = ""
	elif method == "":
		body = "--body 00"
	else:
		id = functions[method]
		body = "--body 00{}{}".format(id, params)
	cmd = "{} test {} {} {} {} >exec_log.tmp".format(TVM_PATH, CONTRACT_ADDRESS, body, sign, options)
	exec_and_parse(cmd, expected_ec)
	
def build_cmd_exec_and_parse2(abi_json_file, abi_method, abi_params, tvm_linker_options, expected_ec):
	if "--trace" not in tvm_linker_options:
		tvm_linker_options = tvm_linker_options + " --trace"
	cmd = "{} \
test {} \
--abi-json {} \
--abi-method {} \
--abi-params '{}' \
{} \
>exec_log.tmp"\
.format(TVM_PATH, CONTRACT_ADDRESS, "./tests/" + abi_json_file + ".abi.json", abi_method, abi_params, tvm_linker_options)
	exec_and_parse(cmd, expected_ec)

def expect_failure(method, params, expected_ec, options):
	build_cmd_exec_and_parse(method, params, expected_ec, options)
	print("OK:  {} {} {}".format(method, params, expected_ec))
	
def checkStack(method, params, expected_stack):
	stack = getStack()
	if expected_stack != None and stack != expected_stack:
		print("Failed:  {} {}".format(method, params))
		print("EXP: ", expected_stack)
		print("GOT: ", stack)
		quit(1)
	print("OK:  {} {} {}".format(method, params, expected_stack))

def expect_success(method, params, expected, options):
	build_cmd_exec_and_parse(method, params, 0, options)
	checkStack(method, params, expected)

def expect_success2(abi_json_file, abi_method, abi_params, expected_stack, tvm_linker_options):
	build_cmd_exec_and_parse2(abi_json_file, abi_method, abi_params, tvm_linker_options, 0)
	checkStack(abi_method, abi_params, expected_stack)

def expect_output(regex):
	for l in lines:
		match = re.search(regex, l);
		if match:
			print "> ", match.group(0)
			return
	assert False, regex

def testOld():
	global SIGN
	compile1('test_factorial.code', 'stdlib_sol.tvm')
	expect_success('constructor', "", "", "")
	expect_output(r"Gas used:.*")
	expect_success('main', "0003", "6", "")
	expect_success('main', "0006", "726", "")

	compile1('test_signature.code', 'stdlib_sol.tvm')
	expect_failure('constructor', "", 100, "")
	SIGN = "key1"
	expect_success('constructor', "", "", "--trace")
	expect_success('get_role', "", "1", "")
	SIGN = None
	expect_failure('get_role', "", 100, "")
	expect_failure('set_role', "", 9, "")
	expect_failure('set_role', "01", 100, "")
	SIGN = "key2"
	expect_success('get_role', "", "0", "")
	expect_success('set_role', "02", "", "")
	expect_success('get_role', "", "2", "")

	SIGN = None
	compile1('test_inbound_int_msg.tvm', None)
	expect_success("", "", "-1", "--internal 15000000000")

	compile1('test_send_int_msg.tvm', 'stdlib_sol.tvm')
	expect_success(None, "", None, "")	# check empty input (deploy)
	expect_success('main', "", None, "--internal 0 --decode-c6")
	expect_output(r"destination : 0:0+007f")
	expect_output(r"CurrencyCollection: Grams.*value = 1000]")

	compile1('test_send_ext_msg.tvm', 'stdlib_sol.tvm')
	expect_success(None, "", None, "")	# check empty input (deploy)
	expect_success('main', "", None, "--internal 0 --decode-c6")
	expect_output(r"destination : AddrNone")
	expect_output(r"body_hex: 00003039")

	compile1('test_send_int_msg.tvm', 'stdlib_sol.tvm')
	expect_success('main', "", None, "--decode-c6")
	expect_output(r"destination : 0:0+007f")
	expect_output(r"CurrencyCollection: Grams.*value = 1000]")
		
	compile1('test_send_msg.code', 'stdlib_sol.tvm')
	expect_success(None, "", None, "")	# check empty input (deploy)
	expect_success('get_allowance', "1122334455660000000000000000000000000000000000000000005544332211", None, "--internal 0 --decode-c6 --trace")
	expect_output(r"destination : 0:1122334455660000000000000000000000000000000000000000005544332211")
	expect_output(r"body_hex: 001a0b56870000000000000000")

		# '''
	compile1('test_msg_sender.code', None)
	expect_success(None, "", None, "--internal 0 --trace")	# check empty input (deploy)


	compile1('test_msg_sender2.code', 'stdlib_sol.tvm')
	# check internal message
	expect_success('main', "", "0", "--internal 0")
	# check external message
	expect_success('main', "", "0", "")

	#check msg.value
	compile1('test_msg_value.code', 'stdlib_sol.tvm')
	expect_success("main", "", "15000000000", "--internal 15000000000")


	#check msg.sender
	compile1('test_balance.code', 'stdlib_sol.tvm')
	expect_success("main", "", "100000000000", "--internal 0")

def testOld2():
	
	compile2('contract09-a')
	expect_success('sendMoneyAndNumber', ("12" * 32) + ("7" * 16), None, "--internal 0 --decode-c6")
	expect_output(r"destination : 0:12121212")
	expect_output(r"CurrencyCollection: Grams.*value = 3000000]")
	expect_output(r"body.*119, 119, 119, 119, 119, 119, 119, 119, 128\]")

	compile2('test20', 'tests')
	expect_success('test19', "0000007F000000FF", None, "--internal 0 --decode-c6")
	expect_output(r"body.*0, 0, 0, 127, 0, 0, 0, 255, 128\]")
	expect_success('test19', "1122334455667788", None, "--internal 0 --decode-c6")
	expect_output(r"body.*17, 34, 51, 68, 85, 102, 119, 136, 128\]")

	#check tvm_balance
	compile1('test_tvm_balance.code', 'stdlib_sol.tvm')
	expect_success("main", "", "100000000000", "--internal 0")

	# TODO: cannot predict value of now, need to test it somehow
	#check tvm_now
	compile1('test_now.code', 'stdlib_sol.tvm')
	# expect_success("main", "", "1564090968", "--internal 0")
	
	# TODO: cannot predict value of now, need to test it somehow
	#check now global variable
	compile1('test_now_variable.code', 'stdlib_sol.tvm')
	expect_success("main", "", "", "--internal 0")
	

	#check tvm_address
	compile1('test_tvm_address.code', 'stdlib_sol.tvm')
	expect_success("main", "", "0", "--internal 0")

	#check tvm_block_lt
	compile1('test_tvm_block_lt.code', 'stdlib_sol.tvm')
	expect_success("main", "", "0", "--internal 0")

	#check tvm_trans_lt
	compile1('test_tvm_trans_lt.code', 'stdlib_sol.tvm')
	expect_success("main", "", "0", "--internal 0")

	#check tvm_rand_seed
	compile1('test_tvm_rand_seed.code', 'stdlib_sol.tvm')
	expect_success("main", "", "0", "--internal 0")
	
	#check array length enlargement
	compile1('test_array_size.code', 'stdlib_sol.tvm')
	expect_success("main", "0006000C", "12", "--internal 0")

	#check array length shrink
	compile1('test_array_size.code', 'stdlib_sol.tvm')
	expect_success("main", "000C0006", "6", "--internal 0")

def testArrays():
	#it maybe '--sign key1' or '--internal 0' - test will work correctly
	linker_options = ""
	compile2('test_arrays', 'tests')
<<<<<<< HEAD
	ar1 = '1,'*500 + "1";
	ar2 = '2,'*500 + "2";
	expect_success2("test_arrays", "pair8_external", '{"arr1": [' + ar1 + '], "arr2": [' + ar2 + ']}', "3", linker_options)
=======

>>>>>>> d1c3cf7f
	expect_success2("test_arrays", "pair64_external", '{"arr1": [1,2,3,4,5,6,7,8,9,10], "arr2": [1,2,3,4,5,6]}', "2", linker_options)
	expect_success2("test_arrays", "at32_external", '{"idx": 0, "arr": []}', "0", linker_options)
	expect_success2("test_arrays", "at32_external", '{"idx": 1, "arr": []}', "0", linker_options)

	expect_success2("test_arrays", "at32_external", '{"idx": 0, "arr": [2, 3, 5, 7]}', "2", linker_options)
	# expect_success2("test_arrays", "at32_external", '{"idx": 1, "arr": [2, 3, 5, 7]}', "3", linker_options)
	expect_success2("test_arrays", "at32_external", '{"idx": 2, "arr": [2, 3, 5, 7]}', "5", linker_options)
	# expect_success2("test_arrays", "at32_external", '{"idx": 3, "arr": [2, 3, 5, 7]}', "7", linker_options)
	expect_success2("test_arrays", "at32_external", '{"idx": 4, "arr": [2, 3, 5, 7]}', "0", linker_options)
	
	expect_success2("test_arrays", "at256_external", '{"idx": "0", "arr": [2, 3, 5, 7, 11, 13, 17]}', "2", linker_options)
	# expect_success2("test_arrays", "at256_external", '{"idx": "1", "arr": [2, 3, 5, 7, 11, 13, 17]}', "3", linker_options)
	# expect_success2("test_arrays", "at256_external", '{"idx": "2", "arr": [2, 3, 5, 7, 11, 13, 17]}', "5", linker_options)
	# expect_success2("test_arrays", "at256_external", '{"idx": "3", "arr": [2, 3, 5, 7, 11, 13, 17]}', "7", linker_options)
	expect_success2("test_arrays", "at256_external", '{"idx": "4", "arr": [2, 3, 5, 7, 11, 13, 17]}', "11", linker_options)
	# expect_success2("test_arrays", "at256_external", '{"idx": "5", "arr": [2, 3, 5, 7, 11, 13, 17]}', "13", linker_options)
	expect_success2("test_arrays", "at256_external", '{"idx": "6", "arr": [2, 3, 5, 7, 11, 13, 17]}', "17", linker_options)
	expect_success2("test_arrays", "at256_external", '{"idx": "7", "arr": [2, 3, 5, 7, 11, 13, 17]}', "0", linker_options)

	## https://oeis.org/A000040/list
	abi_params = '"arr": [2, 3, 5, 7, 11, 13, 17, 19, 23, 29, 31, 37, 41, 43, 47, 53, 59, 61, 67, 71, 73, 79, 83, 89, 97, 101, 103, 107, 109, 113, 127, 131, 137, 139, 149, 151, 157, 163, 167, 173, 179, 181, 191, 193, 197, 199]'
	expect_success2("test_arrays", "at256_external", '{"idx":  "0", ' + abi_params + '}', "2", linker_options)
	# expect_success2("test_arrays", "at256_external", '{"idx":  "1", ' + abi_params + '}', "3", linker_options)
	# expect_success2("test_arrays", "at256_external", '{"idx":  "2", ' + abi_params + '}', "5", linker_options)
	# expect_success2("test_arrays", "at256_external", '{"idx": "33", ' + abi_params + '}', "139", linker_options)
	# expect_success2("test_arrays", "at256_external", '{"idx": "34", ' + abi_params + '}', "149", linker_options)
	# expect_success2("test_arrays", "at256_external", '{"idx": "35", ' + abi_params + '}', "151", linker_options)
	expect_success2("test_arrays", "at256_external", '{"idx": "36", ' + abi_params + '}', "157", linker_options)
	# expect_success2("test_arrays", "at256_external", '{"idx": "37", ' + abi_params + '}', "163", linker_options)
	# expect_success2("test_arrays", "at256_external", '{"idx": "42", ' + abi_params + '}', "191", linker_options)
	# expect_success2("test_arrays", "at256_external", '{"idx": "43", ' + abi_params + '}', "193", linker_options)
	# expect_success2("test_arrays", "at256_external", '{"idx": "44", ' + abi_params + '}', "197", linker_options)
	expect_success2("test_arrays", "at256_external", '{"idx": "45", ' + abi_params + '}', "199", linker_options)

	# expect_success2("test_arrays", "atAt256_external", '{"idx": "30", ' + abi_params + ', "idy": "6"}', "157", linker_options)
	expect_success2("test_arrays", "atAt256_external", '{"idx": "30", ' + abi_params + ', "idy": "7"}', "163", linker_options)
	# expect_success2("test_arrays", "atAt256_external", '{"idx": "40", ' + abi_params + ', "idy": "2"}', "191", linker_options)

	expect_success2("test_arrays", "atAt32_external", '{"idx": "1", "arr": [2, 3, 5, 7], "idy": "2"}', "7", linker_options)
	expect_success2("test_arrays", "atAt32_external", '{"idx": "2", "arr": [2, 3, 5, 7], "idy": "1"}', "7", linker_options)

	abi_params = '"arr": [1000000007, 1000000009, 1000000021, 1000000033, 1000000087, 1000000093, 1000000097, 1000000103, 1000000123, 1000000181, 1000000207, 1000000223, 1000000241, 1000000271, 1000000289, 1000000297, 1000000321, 1000000349, 1000000363, 1000000403, 1000000409, 1000000411, 1000000427, 1000000433, 1000000439, 1000000447, 1000000453, 1000000459, 1000000483, 1000000513, 1000000531, 1000000579, 1000000607, 1000000613, 1000000637, 1000000663, 1000000711, 1000000753, 1000000787, 1000000801, 1000000829, 1000000861, 1000000871, 1000000891, 1000000901, 1000000919, 1000000931, 1000000933, 1000000993, 1000001011, 1000001021, 1000001053, 1000001087, 1000001099, 1000001137, 1000001161, 1000001203, 1000001213, 1000001237, 1000001263, 1000001269, 1000001273, 1000001279, 1000001311, 1000001329, 1000001333, 1000001351, 1000001371, 1000001393, 1000001413, 1000001447, 1000001449, 1000001491, 1000001501, 1000001531, 1000001537, 1000001539, 1000001581, 1000001617, 1000001621, 1000001633, 1000001647, 1000001663, 1000001677, 1000001699, 1000001759, 1000001773, 1000001789, 1000001791, 1000001801, 1000001803, 1000001819, 1000001857, 1000001887, 1000001917, 1000001927, 1000001957, 1000001963, 1000001969]'
	# expect_success2("test_arrays", "at32_external", '{"idx":   "0", ' + abi_params + '}', "1000000007", linker_options)
	# expect_success2("test_arrays", "at32_external", '{"idx":   "1", ' + abi_params + '}', "1000000009", linker_options)
	# expect_success2("test_arrays", "at32_external", '{"idx":   "2", ' + abi_params + '}', "1000000021", linker_options)
	expect_success2("test_arrays", "at32_external", '{"idx":  "29", ' + abi_params + '}', "1000000513", linker_options)
	# expect_success2("test_arrays", "at32_external", '{"idx":  "30", ' + abi_params + '}', "1000000531", linker_options)
	# expect_success2("test_arrays", "at32_external", '{"idx":  "31", ' + abi_params + '}', "1000000579", linker_options)
	# expect_success2("test_arrays", "at32_external", '{"idx":  "52", ' + abi_params + '}', "1000001087", linker_options)
	# expect_success2("test_arrays", "at32_external", '{"idx":  "53", ' + abi_params + '}', "1000001099", linker_options)
	expect_success2("test_arrays", "at32_external", '{"idx":  "54", ' + abi_params + '}', "1000001137", linker_options)

def testFailing():
	linker_options = "--trace"
	compile2('test_arrays', 'tests')
	expect_success2("test_arrays", "at256_external", '{"idx": "0", "arr": [2, 3, 5, 7, 11, 13, 17]}', "2", linker_options)

def testCall():
	linker_options = "--sign key1 --decode-c6"
	compile2('test_call1', 'tests')

	expect_success2('test_call1', 'constructor', '{}', '', linker_options)
	addr = '1'*64
	expect_success2('test_call1', 'send_external', '{"a": "0x' + addr + '"}', \
		'7719472615821079694904732333912527190217998977709370935963838933860875309329', linker_options)
	expect_output(r"destination : 0:1111111111111111111111111111111111111111111111111111111111111111")
	expect_output(r"body_hex: 00852d5aea")


testOld()
testOld2()
testArrays()
<<<<<<< HEAD
testCall()
=======
>>>>>>> d1c3cf7f
#testFailing()

'''
TODO: uncomment tests when stdlib_c.tvm will support new spec
SIGN = 'key1'
compile1('hello.code', 'stdlib_c.tvm')
expect_success("hello", "", "1", "")
expect_output(r"Hello")
SIGN = None

compile1('hello.code', 'stdlib_c.tvm')
expect_success("hello", "", "1", "")
expect_output(r"Hello")
'''
cleanup()<|MERGE_RESOLUTION|>--- conflicted
+++ resolved
@@ -1,8 +1,8 @@
 import re
 import os
 
-#TVM_PATH = './target/release/tvm_linker'
-TVM_PATH = './target/debug/tvm_linker'
+TVM_PATH = './target/release/tvm_linker'
+# TVM_PATH = './target/debug/tvm_linker'
 
 def getFunctions():
 	global functions
@@ -294,13 +294,10 @@
 	#it maybe '--sign key1' or '--internal 0' - test will work correctly
 	linker_options = ""
 	compile2('test_arrays', 'tests')
-<<<<<<< HEAD
 	ar1 = '1,'*500 + "1";
 	ar2 = '2,'*500 + "2";
 	expect_success2("test_arrays", "pair8_external", '{"arr1": [' + ar1 + '], "arr2": [' + ar2 + ']}', "3", linker_options)
-=======
-
->>>>>>> d1c3cf7f
+	expect_success2("test_arrays", "pair64_external", '{"arr1": [1,2,3,4,5,6,7,8,9,10], "arr2": [1,2,3,4,5,6]}', "2", linker_options)
 	expect_success2("test_arrays", "pair64_external", '{"arr1": [1,2,3,4,5,6,7,8,9,10], "arr2": [1,2,3,4,5,6]}', "2", linker_options)
 	expect_success2("test_arrays", "at32_external", '{"idx": 0, "arr": []}', "0", linker_options)
 	expect_success2("test_arrays", "at32_external", '{"idx": 1, "arr": []}', "0", linker_options)
@@ -373,10 +370,7 @@
 testOld()
 testOld2()
 testArrays()
-<<<<<<< HEAD
 testCall()
-=======
->>>>>>> d1c3cf7f
 #testFailing()
 
 '''
