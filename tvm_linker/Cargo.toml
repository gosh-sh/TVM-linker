--- conflicted
+++ resolved
@@ -9,11 +9,7 @@
 name = 'tvm_linker'
 readme = 'README.md'
 repository = 'https://github.com/tonlabs/TVM-linker'
-<<<<<<< HEAD
-version = '0.14.44'
-=======
-version = '0.14.51'
->>>>>>> 740f9f62
+version = '0.14.52'
 
 [dependencies]
 base64 = '0.10.0'
