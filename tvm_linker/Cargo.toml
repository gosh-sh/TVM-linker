[package]
authors = [ 'TON DEV SOLUTIONS LTD <support@tonlabs.io>' ]
build = 'build/build.rs'
description = 'TVM Linker'
documentation = 'https://docs.ton.dev'
homepage = 'https://ton.dev'
keywords = [ 'TON', 'linker', 'TVM', 'tonlabs' ]
license-file = 'LICENSE.md'
name = 'tvm_linker'
readme = 'README.md'
repository = 'https://github.com/tonlabs/TVM-linker'
<<<<<<< HEAD
version = '0.14.43'
=======
version = '0.14.38'
>>>>>>> 41aa0909

[dependencies]
base64 = '0.10.0'
clap = '2.32'
crc16 = '*'
ed25519 = '1.0.1'
ed25519-dalek = '1.0.0-pre.4'
failure = '0.1.0'
hex = '0.3.2'
lazy_static = '1.1.0'
log = '0.4.6'
num = '0.4'
num-traits = '0.2'
rand = '0.7.3'
regex = '1'
serde_json = '1.0.41'
sha2 = '0.8.0'
simplelog = '0.5.3'
serde = { features = [ 'derive' ], version = '1.0.100' }
ton_abi = { git = 'https://github.com/tonlabs/ton-labs-abi.git', tag = '2.1.7' }
ton_block = { git = 'https://github.com/tonlabs/ton-labs-block.git', tag = '1.7.36' }
ton_labs_assembler = { git = 'https://github.com/tonlabs/ton-labs-assembler.git', tag = '1.2.30' }
ton_sdk = { default-features = false, git = 'https://github.com/tonlabs/ton-sdk.git', tag = '1.28.0' }
ton_types = { git = 'https://github.com/tonlabs/ton-labs-types.git', tag = '1.10.12' }
ton_vm = { default-features = false, git = 'https://github.com/tonlabs/ton-labs-vm.git', tag = '1.8.28' }

[dev-dependencies]
assert_cmd = '0.11'
predicates = '1'<|MERGE_RESOLUTION|>--- conflicted
+++ resolved
@@ -9,11 +9,7 @@
 name = 'tvm_linker'
 readme = 'README.md'
 repository = 'https://github.com/tonlabs/TVM-linker'
-<<<<<<< HEAD
 version = '0.14.43'
-=======
-version = '0.14.38'
->>>>>>> 41aa0909
 
 [dependencies]
 base64 = '0.10.0'
