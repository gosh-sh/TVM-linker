[package]
build = "build/build.rs"
name = "tvm_linker"
description = "TVM Linker"
<<<<<<< HEAD
version = "0.12.1"
=======
version = "0.11.96"
>>>>>>> 68239473
authors = ["TON DEV SOLUTIONS LTD <support@tonlabs.io>"]
readme = "README.md"
license-file = "LICENSE.md"
homepage = "https://ton.dev"
repository = "https://github.com/tonlabs/TVM-linker"
documentation = "https://docs.ton.dev"
keywords = ["TON", "linker", "TVM", "tonlabs"]

[dependencies]
base64 = "0.10.0"
regex = "1"
clap = "2.32"
crc16 = "*"
ed25519 = "1.0.1"
ed25519-dalek = "1.0.0-pre.4"
hex = "0.3.2"
lazy_static = "1.1.0"
log = "0.4.6"
simplelog = "0.5.3"
rand = "0.7.3"
sha2 = "0.8.0"
serde = { version = "1.0.100", features = ["derive"]  }
serde_json = "1.0.41"
num = "^0.2"
num-traits = "^0.2.8"

ton_abi = { git = "https://github.com/tonlabs/ton-labs-abi.git" }
ton_block = { git = "https://github.com/tonlabs/ton-labs-block.git" }
ton_labs_assembler = { git = "https://github.com/tonlabs/ton-labs-assembler.git" }
ton_sdk = { git = "https://github.com/tonlabs/ton-sdk.git", default-features = false }
ton_types = { git = "https://github.com/tonlabs/ton-labs-types.git" }
ton_vm = { git = "https://github.com/tonlabs/ton-labs-vm.git", default-features = false }

[dev-dependencies]
assert_cmd = "0.11"
predicates = "1"<|MERGE_RESOLUTION|>--- conflicted
+++ resolved
@@ -2,11 +2,7 @@
 build = "build/build.rs"
 name = "tvm_linker"
 description = "TVM Linker"
-<<<<<<< HEAD
-version = "0.12.1"
-=======
-version = "0.11.96"
->>>>>>> 68239473
+version = "0.12.0"
 authors = ["TON DEV SOLUTIONS LTD <support@tonlabs.io>"]
 readme = "README.md"
 license-file = "LICENSE.md"
