--- conflicted
+++ resolved
@@ -33,11 +33,7 @@
 use std::fs::File;
 use std::io::{BufReader, Read};
 use testcall::perform_contract_call;
-<<<<<<< HEAD
-use tvm::stack::{BuilderData, SliceData};
-=======
 use tvm::stack::{BuilderData, SliceData, CellData};
->>>>>>> d1c3cf7f
 
 fn main() {
     if let Err(err_str) = linker_main() {
@@ -115,15 +111,6 @@
                 params.unwrap(), 
                 key_file
             )?.into();
-<<<<<<< HEAD
-            if matches.is_present("INTERNAL") {
-                //internal messages are unsigned: drop signature cell
-                body.checked_drain_reference().unwrap();
-                let mut tempbody = BuilderData::new();
-                tempbody.checked_append_references_and_data(&body).unwrap();
-                body = tempbody.into();
-            }
-=======
             let body: Arc<CellData> = if matches.is_present("INTERNAL") {
                 //internal messages are unsigned: drop signature cell
                 body.drain_reference();
@@ -134,7 +121,6 @@
             } else {
                 body.cell()
             };
->>>>>>> d1c3cf7f
             Ok(Some(body))
         } else if mask == 0 {
             Ok(None)
