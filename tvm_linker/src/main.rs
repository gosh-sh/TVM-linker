--- conflicted
+++ resolved
@@ -85,11 +85,7 @@
                 }
 
                 hex_str = resolve_name(&hex_str, |name| {
-<<<<<<< HEAD
                     parser.global_by_name(name).map(|id| id.0)
-=======
-                    parser.general_by_name(name).map(|id| id.0)
->>>>>>> b056f24b
                 }).expect(&format!("error: failed to resolve body {}", hex_str));
 
                 let buf = hex::decode(&hex_str).map_err(|_| format!("body {} is invalid hex string", hex_str)).expect("error");
