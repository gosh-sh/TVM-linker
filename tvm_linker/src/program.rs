--- conflicted
+++ resolved
@@ -47,11 +47,7 @@
 
     pub fn method_dict(&self) -> Result<SliceData, String> {
         let mut method_dict = HashmapE::with_data(32, self.build_toplevel_dict()?);
-<<<<<<< HEAD
-        let methods = prepare_methods(&self.engine.globals());
-=======
-        let methods = prepare_methods(self.engine.generals())?;
->>>>>>> adf66fe4
+        let methods = prepare_methods(self.engine.globals())?;
         let key = 1i32.write_to_new_cell().unwrap();
         method_dict.set(key.into(), methods).unwrap();
         Ok(method_dict.get_data())
