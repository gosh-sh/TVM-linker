use ed25519_dalek::{Keypair, PUBLIC_KEY_LENGTH};
use std::io::Write;
use std::sync::Arc;
use methdict::*;
use ton_block::*;
use tvm::assembler::compile_code;
use tvm::cells_serialization::{BagOfCells};
use tvm::stack::*;
use tvm::stack::dictionary::{HashmapE, HashmapType};
use parser::ParseEngine;

const AUTH_METHOD_NAME: &'static str = ":authenticate";

pub struct Program {
    engine: ParseEngine,
    keypair: Option<Keypair>,
}

impl Program {
    pub fn new(parser: ParseEngine) -> Self {
        Program { 
            engine: parser,
            keypair: None,
        }
    }

    pub fn set_keypair(&mut self, pair: Keypair) {
        self.keypair = Some(pair);        
    }

    pub fn data(&self) -> Result<Arc<CellData>, String> {
        let mut data = self.engine.data().clone();
        let bytes = 
            if let Some(ref pair) = self.keypair {
                pair.public.to_bytes()
            } else {
                [0u8; PUBLIC_KEY_LENGTH]
            };
        data.append_raw(&bytes, bytes.len() * 8)
                .map_err(|e| format!("{}", e))?;
        Ok(data.into())
    }

    #[allow(dead_code)]
    pub fn entry(&self) -> &str {
        self.engine.entry()
    }

    pub fn method_dict(&self) -> Result<SliceData, String> {
        let mut method_dict = HashmapE::with_data(32, self.build_toplevel_dict()?);
<<<<<<< HEAD
        let methods = prepare_methods(&self.engine.globals())?;
=======
        let methods = prepare_methods(self.engine.generals())?;
>>>>>>> b056f24b
        let key = 1i32.write_to_new_cell().unwrap();
        method_dict.set(key.into(), methods).unwrap();
        Ok(method_dict.get_data())
    }
   
<<<<<<< HEAD
    pub fn compile_to_file(&self) -> Result<String, String> {
=======
    pub fn compile_to_file(&self) -> Result<(), String> {
        save_to_file(self.compile_to_state()?, None)
    }

    pub fn compile_to_state(&self) -> Result<StateInit, String> {
>>>>>>> b056f24b
        let mut state = StateInit::default();
        state.set_code(self.compile_asm()?.cell());
        state.set_data(self.data()?.into());
        Ok(state)
    }

    pub fn compile_asm(&self) -> Result<SliceData, String> {
        let mut bytecode = compile_code(self.engine.entry()).map_err(|e| format!("Compilation failed: {}", e))?;
        bytecode.append_reference(self.method_dict()?);
        Ok(bytecode)
    }

    fn build_toplevel_dict(&self) -> Result<SliceData, String> {
        let mut dict = prepare_methods(self.engine.internals())?;
        
        if let Some(auth) = self.engine.internal_by_name(AUTH_METHOD_NAME) {
            let auth_method = prepare_auth_method(
                &auth.1,
                self.engine.signed()
            );
            dict = attach_method(dict, (auth.0, auth_method));
        }
        Ok(dict)
    }

    pub fn debug_print(&self) {
        self.engine.debug_print();
        let line = "--------------------------";
        if let Ok(slice) = self.method_dict() {
            println! ("Dictionary of methods:\n{}\n{}", line, slice);
        }
    }
}

pub fn save_to_file(state: StateInit, name: Option<&str>) -> Result<String, String> {
    let root_slice = SliceData::from(
        state.write_to_new_cell().map_err(|e| format!("Serialization failed: {}", e))?
    );
    let mut buffer = vec![]; 
    BagOfCells::with_root(root_slice).write_to(&mut buffer, false)
        .map_err(|e| format!("BOC failed: {}", e))?;

    let mut print_filename = false;
    let file_name = if name.is_some() {
        format!("{}.tvc", name.unwrap())
    } else {
        print_filename = true;
        format!("{:x}.tvc", state.hash().unwrap())
    };

    let mut file = std::fs::File::create(&file_name).unwrap();
    file.write_all(&buffer).map_err(|e| format!("Write to file failed: {}", e))?;
    if print_filename {
        println! ("Saved contract to file {}", &file_name);
    }
    Ok(file_name)
}

#[cfg(test)]
mod tests {
    use super::*;
    use std::fs::File;
    use testcall::perform_contract_call;

    #[test]
    fn test_pbank_call() {
        let mut parser = ParseEngine::new();
        let pbank_file = File::open("./tests/pbank.s").unwrap();
        let test_file = File::open("./stdlib.tvm").unwrap();
        parser.parse(pbank_file, vec![test_file]).unwrap();
        let prog = Program::new(parser);
        let body = {
            let buf = hex::decode("002E695F78").unwrap();
            let buf_bits = buf.len() * 8;
            Some(BuilderData::with_raw(buf, buf_bits).into())
        };
        let contract_file = prog.compile_to_file().unwrap();
        let name = contract_file.split('.').next().unwrap();

        assert_eq!(perform_contract_call(name, body, None, false, false, None), 0);
    }

    #[test]
    fn test_sum_global_array() {
        let mut parser = ParseEngine::new();
        let pbank_file = File::open("./tests/sum-global-array.s").unwrap();
        let test_file = File::open("./stdlib_c.tvm").unwrap();
        assert_eq!(parser.parse(pbank_file, vec![test_file]), ok!());
        let prog = Program::new(parser);
        let body = {
            let buf = hex::decode("000D6E4079").unwrap();
            let buf_bits = buf.len() * 8;
            Some(BuilderData::with_raw(buf, buf_bits).into())
        };
        let contract_file = prog.compile_to_file().unwrap();
        let name = contract_file.split('.').next().unwrap();

        assert_eq!(perform_contract_call(name, body, None, false, false, None), 0);
    }

}<|MERGE_RESOLUTION|>--- conflicted
+++ resolved
@@ -48,25 +48,17 @@
 
     pub fn method_dict(&self) -> Result<SliceData, String> {
         let mut method_dict = HashmapE::with_data(32, self.build_toplevel_dict()?);
-<<<<<<< HEAD
         let methods = prepare_methods(&self.engine.globals())?;
-=======
-        let methods = prepare_methods(self.engine.generals())?;
->>>>>>> b056f24b
         let key = 1i32.write_to_new_cell().unwrap();
         method_dict.set(key.into(), methods).unwrap();
         Ok(method_dict.get_data())
     }
    
-<<<<<<< HEAD
     pub fn compile_to_file(&self) -> Result<String, String> {
-=======
-    pub fn compile_to_file(&self) -> Result<(), String> {
         save_to_file(self.compile_to_state()?, None)
     }
 
     pub fn compile_to_state(&self) -> Result<StateInit, String> {
->>>>>>> b056f24b
         let mut state = StateInit::default();
         state.set_code(self.compile_asm()?.cell());
         state.set_data(self.data()?.into());
