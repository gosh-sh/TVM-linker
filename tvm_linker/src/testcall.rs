--- conflicted
+++ resolved
@@ -106,14 +106,9 @@
     body: Option<Arc<CellData>>, 
     key_file: Option<&str>, 
     debug: bool, 
-<<<<<<< HEAD
-    decode_actions: bool
-) -> usize {
-=======
     decode_actions: bool,
     msg_value: Option<&str>,
 ) -> i32 {
->>>>>>> 0abee16e
     let mut state_init = load_from_file(&format!("{}.tvc", contract_file));
     let contract_addr = AccountId::from(&[0x11u8; 32]);
     
