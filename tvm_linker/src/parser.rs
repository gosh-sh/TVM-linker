use regex::Regex;
use sha2::{Digest, Sha256};
use std::collections::HashMap;
use std::io::{BufRead, BufReader, Read, Seek, SeekFrom};
<<<<<<< HEAD
use tvm::stack::{BuilderData, IBitstring, IntegerData, SliceData};
use tvm::stack::integer::serialization::{Encoding, SignedIntegerBigEndianEncoding};
use tvm::stack::serialization::Serializer;
use tvm::stack::dictionary::{HashmapE, HashmapType};
use ton_block::*;

enum ObjectType {
    None,
    Function((u32, String)),
    Data(Vec<DataValue>),
}
impl From<&str> for ObjectType {
    fn from(stype: &str) -> ObjectType {
        match stype {
            "function" => ObjectType::Function((0, String::new())),
            "object" => ObjectType::Data(vec![]),
            _ => ObjectType::None,
        }
    }
}
enum DataValue {
    Number((IntegerData, usize)),
}

impl DataValue {
    pub fn write(&self) -> BuilderData {
        let mut b = BuilderData::new();
        match self {
            DataValue::Number(ref intgr) => {
                let encoding = SignedIntegerBigEndianEncoding::new(intgr.1 * 8);
                let mut dest_vec = vec![];
                encoding.try_serialize(&intgr.0).unwrap().into_bitstring_with_completion_tag(&mut dest_vec);
                b.append_bitstring(&dest_vec[..]).unwrap();
                b
            },
        }
    }
}

struct Object {
    pub name: String,
    pub size: usize,
    pub index: usize,
    pub dtype: ObjectType,
}

impl Object {
    pub fn new(name: String, stype: &str) -> Self {
        Object {
            name,
            size: 0,
            index: 0,
            dtype: ObjectType::from(stype),
        }
    }
}

impl Default for Object {
    fn default() -> Self {
        Object::new(String::new(), "")
    }
}
=======
use tvm::stack::BuilderData;
use resolver::resolve_name;
>>>>>>> adf66fe4

pub struct ParseEngine {
    xrefs: HashMap<String, u32>,
    intrefs: HashMap<String, i32>,
    aliases: HashMap<String, i32>,
    globals: HashMap<String, Object>,
    internals: HashMap<i32, String>,
    signed: HashMap<u32, bool>,
    entry_point: String,
    next_obj: usize,
}

const PATTERN_GLOBL:    &'static str = r"^[\t\s]*\.globl[\t\s]+([a-zA-Z0-9_]+)";
const PATTERN_DATA:     &'static str = r"^[\t\s]*\.data";
const PATTERN_INTERNAL: &'static str = r"^[\t\s]*\.internal[\t\s]+(:[a-zA-Z0-9_]+)";
const PATTERN_SELECTOR: &'static str = r"^[\t\s]*\.selector";
const PATTERN_ALIAS:    &'static str = r"^[\t\s]*\.internal-alias (:[a-zA-Z0-9_]+),[\t\s]+(-?\d+)";
const PATTERN_LABEL:    &'static str = r"^[\.a-zA-Z0-9_]+:";
const PATTERN_PARAM:    &'static str = r"^[\t\s]+\.([a-zA-Z0-9_]+),?[\t\s]*([a-zA-Z0-9_]+)";
const PATTERN_TYPE:     &'static str = r"^[\t\s]*\.type[\t\s]+([a-zA-Z0-9_]+),[\t\s]*@([a-zA-Z]+)";
const PATTERN_SIZE:     &'static str = r"^[\t\s]*\.size[\t\s]+([a-zA-Z0-9_]+),[\t\s]*([\.a-zA-Z0-9_]+)";

const GLOBL:    &'static str = ".globl";
const INTERNAL: &'static str = ".internal";
const DATA:     &'static str = ".data";
const SELECTOR: &'static str = ".selector";

const FUNC_SUFFIX_AUTH: &'static str = "_authorized";

impl ParseEngine {

    pub fn new() -> Self {
        ParseEngine {
            xrefs:      HashMap::new(), 
            intrefs:    HashMap::new(), 
            aliases:    HashMap::new(),
            globals:    HashMap::new(), 
            internals:  HashMap::new(),
            signed:     HashMap::new(),
            entry_point: String::new(),
            next_obj:   0,
        }
    }

    pub fn parse<T: Read + Seek>(&mut self, source: T, libs: Vec<T>) -> Result<(), String> {
        for lib_buf in libs {
            let mut reader = BufReader::new(lib_buf);
            self.parse_code(&mut reader, true)?;
            reader.seek(SeekFrom::Start(0))
                .map_err(|e| format!("error while seeking lib file: {}", e))?;
            self.parse_code(&mut reader, false)?;
        }
        let mut reader = BufReader::new(source);
        self.parse_code(&mut reader, true)?;
        reader.seek(SeekFrom::Start(0))
            .map_err(|e| format!("error while seeking source file: {}", e))?;
        self.parse_code(&mut reader, false)?;

        if self.entry_point.is_empty() {
            return Err("Selector not found".to_string());
        }
        ok!()
    }

    pub fn data(&self) -> BuilderData {
        let mut data = BuilderData::new();
        let cell = self.build_data().cell();
        data.append_reference(BuilderData::from(&cell));
        data
    }

    pub fn entry(&self) -> &str {
        &self.entry_point
    }

    pub fn internals(&self) -> &HashMap<i32, String> {
        &self.internals
    }

    pub fn internal_by_name(&self, name: &str) -> Option<(i32, String)> {
        let id = self.intrefs.get(name)?;
        let body = self.internals.get(id).map(|v| v.to_owned())?;
        Some((*id, body))
    }

<<<<<<< HEAD
    pub fn globals(&self) -> HashMap<u32, String> {
        let mut funcs = HashMap::new();
        let iter = self.globals.iter().filter_map(|item| {
            match &item.1.dtype {
                ObjectType::Function(ref func) => Some(func),
                _ => None,
            }
        });
        for i in iter {
            funcs.insert(i.0, i.1.clone());
        }
        funcs
=======
    pub fn general_by_name(&self, name: &str) -> Option<(u32, String)> {
        let id = self.xrefs.get(name)?;
        let body = self.generals.get(id).map(|v| v.to_owned())?;
        Some((*id, body))
    }

    pub fn generals(&self) -> &HashMap<u32, String> {
        &self.generals
>>>>>>> adf66fe4
    }

    pub fn signed(&self) -> &HashMap<u32, bool> {
        &self.signed
    }

    pub fn parse_code<R: BufRead>(&mut self, reader: &mut R, first_pass: bool) -> Result<(), String> {
        let globl_regex = Regex::new(PATTERN_GLOBL).unwrap();
        let internal_regex = Regex::new(PATTERN_INTERNAL).unwrap();
        let selector_regex = Regex::new(PATTERN_SELECTOR).unwrap();
        let data_regex = Regex::new(PATTERN_DATA).unwrap();
        let label_regex = Regex::new(PATTERN_LABEL).unwrap();
        let dotted_regex = Regex::new(PATTERN_PARAM).unwrap();
        let alias_regex = Regex::new(PATTERN_ALIAS).unwrap();
        let type_regex = Regex::new(PATTERN_TYPE).unwrap();
        let size_regex = Regex::new(PATTERN_SIZE).unwrap();

        let mut section_name: String = String::new();
        let mut obj_body: String = "".to_owned();
        let mut obj_name: String = "".to_owned();
        let mut lnum = 0;
        let mut l = String::new();
        while reader.read_line(&mut l)
            .map_err(|_| "error while reading line")? != 0 {
            lnum += 1;
            if type_regex.is_match(&l) {
                let cap = type_regex.captures(&l).unwrap();
                let name = cap.get(1).unwrap().as_str().to_owned();
                let type_name = cap.get(2).ok_or(format!("line:{}: .type option is invalid", lnum))?.as_str();
                let obj = self.globals.entry(name.clone()).or_insert(Object::new(name, &type_name));
                obj.dtype = ObjectType::from(type_name);
            } else if size_regex.is_match(&l) {
                let cap = size_regex.captures(&l).unwrap();
                let name = cap.get(1).unwrap().as_str().to_owned();
                let size_str = cap.get(2).ok_or(format!("line:{}: .size option is invalid", lnum))?.as_str();
                let item_ref = self.globals.entry(name.clone()).or_insert(Object::new(name, ""));
                item_ref.size = usize::from_str_radix(size_str, 10).unwrap_or(0);
            } else if globl_regex.is_match(&l) { 
                self.update(&section_name, &obj_name, &obj_body, first_pass)
                    .map_err(|e| format!("line {}: {}", lnum, e))?;
                section_name = GLOBL.to_owned();
                obj_body = "".to_owned(); 
                obj_name = globl_regex.captures(&l).unwrap().get(1).unwrap().as_str().to_owned();
                self.globals.entry(obj_name.clone()).or_insert(Object::new(obj_name.clone(), ""));
            } else if data_regex.is_match(&l) {
                self.update(&section_name, &obj_name, &obj_body, first_pass)
                    .map_err(|e| format!("line {}: {}", lnum, e))?;
                section_name = DATA.to_owned();
                obj_name = "".to_owned();
                obj_body = "".to_owned();
            } else if selector_regex.is_match(&l) {                
                self.update(&section_name, &obj_name, &obj_body, first_pass)?;
                if first_pass { 
                    section_name.clear();
                } else {
                    section_name = SELECTOR.to_owned();
                }
                obj_name = "".to_owned();
                obj_body = "".to_owned();
            } else if internal_regex.is_match(&l) {
                self.update(&section_name, &obj_name, &obj_body, first_pass)
                    .map_err(|e| format!("line {}: {}", lnum, e))?;
                section_name = INTERNAL.to_owned();
                obj_body = "".to_owned();
                obj_name = internal_regex.captures(&l).unwrap().get(1).unwrap().as_str().to_owned();
            } else if alias_regex.is_match(&l) {
                let cap = alias_regex.captures(&l).unwrap();
                self.aliases.insert(
                    cap.get(1).unwrap().as_str().to_owned(), 
                    i32::from_str_radix(cap.get(2).unwrap().as_str(), 10)
                        .map_err(|_| format!("line: '{}': failed to parse id", lnum))?, 
                );                
            } else if label_regex.is_match(&l) { 
                
            } else if dotted_regex.is_match(&l) {
                let cap = dotted_regex.captures(&l).unwrap();
                let param = cap.get(1).unwrap().as_str();
                match param {
                    "byte" | "long" | "short" | "quad" => obj_body.push_str(&l),
                    _ => (),
                };
            } else {
                let l_with_numbers = if first_pass { l.to_owned() } else { self.replace_labels(&l) };
                obj_body.push_str(&l_with_numbers);
            }
            l.clear();
        }

        self.update(&section_name, &obj_name, &obj_body, first_pass)?;
        ok!()
    }

    fn update(&mut self, section: &str, func: &str, body: &str, first_pass: bool) -> Result<(), String> {
        match section {
            SELECTOR => {
                if self.entry_point.is_empty() {
                    self.entry_point = body.trim_end().to_string();
                } else {
                    return Err("Another selector found".to_string());
                }
            },
            GLOBL => {
               let item = self.globals.get_mut(func).unwrap();
               item.index = self.next_obj;
               self.next_obj += 1;
                match item.dtype {
                    ObjectType::Function(ref mut fparams) => {
                        let mut signed = false;
                        if let Some(index) = func.find(FUNC_SUFFIX_AUTH) {
                            if (index + FUNC_SUFFIX_AUTH.len()) == func.len() {
                                signed = true;
                            }
                        }
                        let func_id = calc_func_id(func);
                        fparams.0 = func_id;
                        fparams.1 = body.trim_end().to_string();
                        self.signed.insert(func_id, signed);
                        let prev = self.xrefs.insert(func.to_string(), func_id);
                        if first_pass && prev.is_some() {
                            Err(format!("global function with id = {} already exist", func_id))?;
                        }
                    },
                    ObjectType::Data(ref mut dparams) => {                        
                        Self::update_data(body, func, &mut item.size, dparams)?;
                    },
                    ObjectType::None => Err(format!("The type of global object {} is unknown. Use: .type {}, xxx", func, func))?,
                };
            },
            INTERNAL => {
                let f_id = self.aliases.get(func).ok_or(format!("id for '{}' not found", func))?;
                let prev = self.internals.insert(*f_id, body.trim_end().to_string());
                if first_pass && prev.is_some() {
                    Err(format!("internal function with id = {} already exist", *f_id))?;
                }
                self.intrefs.insert(func.to_string(), *f_id);
            },
            _ => (),
        }
        ok!()
    }

    fn update_data(body: &str, name: &str, item_size: &mut usize, values: &mut Vec<DataValue>) -> Result<(), String> {
        lazy_static! {
            static ref PARAM_RE: Regex = Regex::new(PATTERN_PARAM).unwrap();
        }
        for param in body.lines() {
            if let Some(cap) = PARAM_RE.captures(param) {
                let pname = cap.get(1).unwrap().as_str();
                let value_len = match pname {
                    "byte"  => 1,
                    "long"  => 4,
                    "short" => 2,
                    "quad"  => 8,
                    _ => Err(format!("unsupported parameter ({})", pname))?,
                };
                if *item_size < value_len {
                    Err(format!("global object {} has invalid .size parameter: too small)", name))?;
                }
                *item_size -= value_len;
                let value = cap.get(2).map_or("", |m| m.as_str()).trim();
                values.push(DataValue::Number((
                    IntegerData::from_str_radix(value, 10).map_err(|_| format!("parameter ({}) has invalid value ({})", pname, value))?,
                    value_len,
                )));
            }
        }
        if *item_size > 0 {
            Err(format!("global object {} has invalid .size parameter: bigger than defined values", *item_size))?;
        }
        ok!()
    }

    fn build_data(&self) -> SliceData {
        let mut index = 0;
        let mut dict = HashmapE::with_bit_len(64);
        let mut data_vec: Vec<(usize, &Vec<DataValue>)> = 
            self.globals.iter().filter_map(|item| {
                match &item.1.dtype {
                    ObjectType::Data(ref values) => Some((item.1.index, values)),
                    _ => None,
                }
            })
            .collect();
        data_vec.sort_by_key(|e| e.0);

        for item in data_vec {
            for subitem in item.1 {
                dict.set(
                    (index as u64).write_to_new_cell().unwrap().into(),
                    subitem.write().into()
                ).unwrap();
                index += 1;
            }
        }
        dict.get_data()
    }

    fn replace_labels(&mut self, line: &str) -> String {
        resolve_name(line, |name| self.xrefs.get(name).map(|id| id.clone()))
            .or_else(|_| resolve_name(line, |name| self.intrefs.get(name).map(|id| id.clone())))
            .unwrap_or(line.to_string())
    }

    pub fn debug_print(&self) {
        let line = "--------------------------";
        println!("Entry point:\n{}\n{}\n{}", line, self.entry(), line);
        println!("General-purpose functions:\n{}", line);
        for (k, v) in &self.xrefs {
            println! ("Function {:30}: id={:08X}, sign-check={:?}", k, v, self.signed.get(&v).unwrap());
        }
        for (k, v) in self.globals() {
            println! ("Function {:08X}\n{}\n{}\n{}", k, line, v, line);
        }        
        println!("{}\nInternal functions:\n{}", line, line);
        for (k, v) in &self.intrefs {
            println! ("Function {:30}: id={:08X}", k, v);
        }
        for (k, v) in &self.internals {
            println! ("Function {:08X}\n{}\n{}\n{}", k, line, v, line);
        }
    }
}

pub fn calc_func_id(func_interface: &str) -> u32 {
    let mut hasher = Sha256::new();
    hasher.input(func_interface.as_bytes());
    let mut id_bytes = [0u8; 4];
    id_bytes.copy_from_slice(&hasher.result()[..4]);
    u32::from_be_bytes(id_bytes)
} 


#[cfg(test)]
mod tests {
    use super::*;
    use std::fs::File;
    use tvm::test_framework::*;
    use tvm::stack::*;

    #[test]
    fn test_parser_testlib() {
        let mut parser = ParseEngine::new();
        let pbank_file = File::open("./tests/pbank.s").unwrap();
        let test_file = File::open("./tests/test.tvm").unwrap();
        assert_eq!(parser.parse(pbank_file, vec![test_file]), ok!());  
        parser.debug_print();

        test_case("
            LDREFRTOS
            NIP

            PUSHINT 0
            OVER
            PUSHINT 64
            DICTUGET
            THROWIFNOT 100
            LDI 8
            ENDS
            SWAP            
     
            PUSHINT 1
            OVER
            PUSHINT 64
            DICTUGET
            THROWIFNOT 100
            LDI 32
            ENDS
            SWAP    

            PUSHINT 2
            OVER
            PUSHINT 64
            DICTUGET
            THROWIFNOT 100
            LDI 32
            ENDS
            SWAP    

            PUSHINT 3
            OVER
            PUSHINT 64
            DICTUGET
            THROWIFNOT 100
            LDI 32
            ENDS
            SWAP    

            PUSHINT 4
            OVER
            PUSHINT 64
            DICTUGET
            THROWIFNOT 100
            LDI 32
            ENDS
            SWAP    

            DROP
        ")
        .with_stack(
            Stack::new()
                .push(StackItem::Slice(parser.data().into()))
                .clone()
        )
        .expect_stack(
            Stack::new()
                .push(int!(127))
                .push(int!(1))
                .push(int!(2))
                .push(int!(3))
                .push(int!(4))
        );
    }

    #[test]
    fn test_parser_stdlib() {
        let mut parser = ParseEngine::new();
        let pbank_file = File::open("./tests/pbank.s").unwrap();
        let test_file = File::open("./stdlib.tvm").unwrap();
        assert_eq!(parser.parse(pbank_file, vec![test_file]), ok!());
    }    
}<|MERGE_RESOLUTION|>--- conflicted
+++ resolved
@@ -1,8 +1,8 @@
 use regex::Regex;
+use resolver::resolve_name;
 use sha2::{Digest, Sha256};
 use std::collections::HashMap;
 use std::io::{BufRead, BufReader, Read, Seek, SeekFrom};
-<<<<<<< HEAD
 use tvm::stack::{BuilderData, IBitstring, IntegerData, SliceData};
 use tvm::stack::integer::serialization::{Encoding, SignedIntegerBigEndianEncoding};
 use tvm::stack::serialization::Serializer;
@@ -65,10 +65,6 @@
         Object::new(String::new(), "")
     }
 }
-=======
-use tvm::stack::BuilderData;
-use resolver::resolve_name;
->>>>>>> adf66fe4
 
 pub struct ParseEngine {
     xrefs: HashMap<String, u32>,
@@ -154,7 +150,6 @@
         Some((*id, body))
     }
 
-<<<<<<< HEAD
     pub fn globals(&self) -> HashMap<u32, String> {
         let mut funcs = HashMap::new();
         let iter = self.globals.iter().filter_map(|item| {
@@ -167,16 +162,12 @@
             funcs.insert(i.0, i.1.clone());
         }
         funcs
-=======
-    pub fn general_by_name(&self, name: &str) -> Option<(u32, String)> {
+    }
+
+    pub fn global_by_name(&self, name: &str) -> Option<(u32, String)> {
         let id = self.xrefs.get(name)?;
-        let body = self.generals.get(id).map(|v| v.to_owned())?;
+        let body = self.globals.get(id).map(|v| v.to_owned())?;
         Some((*id, body))
-    }
-
-    pub fn generals(&self) -> &HashMap<u32, String> {
-        &self.generals
->>>>>>> adf66fe4
     }
 
     pub fn signed(&self) -> &HashMap<u32, bool> {
