--- conflicted
+++ resolved
@@ -29,7 +29,6 @@
     }
     IFELSE
 
-<<<<<<< HEAD
 
 	.internal   :encode_grams
 	;s0 - value: integer (u64)
@@ -147,7 +146,6 @@
 	; skip HashmapE with currencies.
 	SKIPDICT
 
-=======
 	.globl	parse_smartcontractinfo
 	.type	parse_smartcontractinfo, @function
 	;; stack=0
@@ -322,7 +320,6 @@
 	LDU 32
 	DROP ; drop slice itself
 	RET
->>>>>>> 390b5810
 
     .globl	get_msg_pubkey
 	.type	get_msg_pubkey, @function
