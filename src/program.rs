--- conflicted
+++ resolved
@@ -130,59 +130,6 @@
         ret
     }
 
-<<<<<<< HEAD
-=======
-    fn apply_constructor(
-        &mut self,
-        state_init: StateInit,
-        abi_file: &str,
-        ctor_params : &str,
-        trace: bool
-    ) -> Result<StateInit> {
-        let body = crate::abi::build_abi_body(
-            abi_file,
-            "constructor",
-            ctor_params,
-            None,   // header,
-            None,   // key_file,
-            false,   // is_internal
-            None
-        )?.into_cell()?.into();
-
-        let (exit_code, mut state_init, is_vm_success) = crate::testcall::call_contract(
-            ton_block::MsgAddressInt::default(),
-            state_init,
-            TestCallParams {
-                balance: None,
-                msg_info: crate::testcall::MsgInfo {
-                    balance: None,
-                    src: None,
-                    now: get_now(),
-                    bounced: false,
-                    body: Some(body),
-                },
-                config: None,
-                key_file: None,
-                ticktock: None,
-                gas_limit: None,
-                action_decoder: Some(|_, _| { }),
-                trace_level: if trace { TraceLevel::Full } else { TraceLevel::None },
-                debug_info: None,
-                capabilities: None,
-            }
-        )?;
-
-        if is_vm_success {
-            // TODO: check that no action is fired.
-            // Rebuild code with removed constructor
-            state_init.set_code(self.compile_asm(true)?);
-            Ok(state_init)
-        } else {
-            bail!("Constructor failed ec = {}", exit_code)
-        }
-    }
-
->>>>>>> 696e15f5
     fn compile_to_state(&mut self) -> Result<StateInit> {
         let mut state = StateInit::default();
         state.set_code(self.compile_asm(false)?);
