--- conflicted
+++ resolved
@@ -313,9 +313,6 @@
 
 impl ParseEngine {
 
-<<<<<<< HEAD
-    pub fn new(sources: &[&Path], abi_json: Option<String>) -> Result<Self> {
-=======
     pub fn new(sources: Vec<&Path>, abi_json: Option<String>) -> Result<Self> {
         let mut inputs = vec!();
         for path in sources {
@@ -328,7 +325,6 @@
     }
 
     pub fn new_generic(inputs: Vec<ParseEngineInput>, abi_json: Option<String>) -> Result<Self> {
->>>>>>> 342804ab
         let mut engine = ParseEngine {
             globl_name_to_id:      HashMap::new(),
             internal_name_to_id:    HashMap::new(),
@@ -352,22 +348,14 @@
         Ok(engine)
     }
 
-<<<<<<< HEAD
-    fn parse(&mut self, sources: &[&Path], abi_json: Option<String>) -> Status {
-=======
     fn parse(&mut self, inputs: Vec<ParseEngineInput>, abi_json: Option<String>) -> Status {
->>>>>>> 342804ab
         if let Some(s) = abi_json {
             self.abi = Some(load_abi_contract(&s)?);
         }
 
         self.preinit()?;
 
-<<<<<<< HEAD
-        for source in sources {
-=======
         for source in inputs {
->>>>>>> 342804ab
             self.parse_code(source)?;
         }
 
